--- conflicted
+++ resolved
@@ -31,30 +31,14 @@
  * It should also be noted that subsequent renders are your responsibility.
  */
 export class Base extends HTMLElement {
-    constructor() {
-        super();
-<<<<<<< HEAD
-        this.___CAN_RENDER___ = false;
-    }
-=======
-        this._render_with_shadow = false;
-    }
-
->>>>>>> e87b7a6b
     connectedCallback() {
         this.pre()
             .then(() => {
-                this.___CAN_RENDER___ = true;
                 this.render();
                 return Promise.resolve();
             })
             .then(() => this.init())
             .catch((e) => this.setupError(e));
-    }
-
-    attachShadow(init) {
-        super.attachShadow(init);
-        this._render_with_shadow = true;
     }
 
     /**
@@ -112,14 +96,6 @@
      * connectedCallback.
      */
     render() {
-<<<<<<< HEAD
-        if (this.template && this.___CAN_RENDER___) render(this.template(this), this);
-=======
-        if(this._render_with_shadow) {
-            if (this.template) render(this.template(this), this.shadowRoot);
-        } else {
-            if (this.template) render(this.template(this), this);
-        }
->>>>>>> e87b7a6b
+        if (this.template) render(this.template(this), this);
     }
 }